#!/usr/bin/env python
# -*- coding: utf-8 -*-

#This file is part of Beremiz, a Integrated Development Environment for
#programming IEC 61131-3 automates supporting plcopen standard and CanFestival. 
#
#Copyright (C) 2007: Edouard TISSERANT and Laurent BESSARD
#
#See COPYING file for copyrights details.
#
#This library is free software; you can redistribute it and/or
#modify it under the terms of the GNU General Public
#License as published by the Free Software Foundation; either
#version 2.1 of the License, or (at your option) any later version.
#
#This library is distributed in the hope that it will be useful,
#but WITHOUT ANY WARRANTY; without even the implied warranty of
#MERCHANTABILITY or FITNESS FOR A PARTICULAR PURPOSE.  See the GNU
#General Public License for more details.
#
#You should have received a copy of the GNU General Public
#License along with this library; if not, write to the Free Software
#Foundation, Inc., 59 Temple Place, Suite 330, Boston, MA  02111-1307  USA

import ctypes
from LPCAppProto import *
from LPCObject import *

class LPCAppObject(LPCObject):
    def connect(self,comport):
        self.SerialConnection = LPCAppProto(comport,#number
                                         115200, #speed
                                         2)      #timeout
        self.HandleSerialTransaction(IDLETransaction())
        
<<<<<<< HEAD
=======
    def HandleSerialTransaction(self, transaction):
        if self.SerialConnection is not None:
            try:
                self.PLCStatus, res = self.SerialConnection.HandleTransaction(transaction)
                return res
            except LPCProtoError,e:
                self.pluginsroot.logger.write_error(str(e)+"\n")
                self.SerialConnection = None
                self.PLCStatus = "Disconnected"
        return None

>>>>>>> 027cb323
    def StartPLC(self, debug=False):
        self.HandleSerialTransaction(STARTTransaction())
            
    def StopPLC(self):
        self.HandleSerialTransaction(STOPTransaction())
        return True

    def ResetPLC(self):
        self.HandleSerialTransaction(RESETTransaction())
        return self.PLCStatus

    def GetPLCstatus(self):
        self.HandleSerialTransaction(IDLETransaction())
        return self.PLCStatus

    def MatchMD5(self, MD5):
        data = self.HandleSerialTransaction(GET_PLCIDTransaction())
        if data is not None:
            return data[:32] == MD5
        return False

    class IEC_STRING(ctypes.Structure):
        """
        Must be changed according to changes in iec_types.h
        """
        _fields_ = [("len", ctypes.c_uint8),
                    ("body", ctypes.c_char * 126)] 
    
    TypeTranslator = {"BOOL" :       (ctypes.c_uint8,  lambda x:x.value!=0,     lambda t,x:t(x)),
                      "STEP" :       (ctypes.c_uint8,  lambda x:x.value,        lambda t,x:t(x)),
                      "TRANSITION" : (ctypes.c_uint8,  lambda x:x.value,        lambda t,x:t(x)),
                      "ACTION" :     (ctypes.c_uint8,  lambda x:x.value,        lambda t,x:t(x)),
                      "SINT" :       (ctypes.c_int8,   lambda x:x.value,        lambda t,x:t(x)),
                      "USINT" :      (ctypes.c_uint8,  lambda x:x.value,        lambda t,x:t(x)),
                      "BYTE" :       (ctypes.c_uint8,  lambda x:x.value,        lambda t,x:t(x)),
                      "STRING" :     (IEC_STRING,      lambda x:x.body[:x.len], lambda t,x:t(len(x),x)),
                      "INT" :        (ctypes.c_int16,  lambda x:x.value,        lambda t,x:t(x)),
                      "UINT" :       (ctypes.c_uint16, lambda x:x.value,        lambda t,x:t(x)),
                      "WORD" :       (ctypes.c_uint16, lambda x:x.value,        lambda t,x:t(x)),
                      "WSTRING" :    (None,            None,                    None),#TODO
                      "DINT" :       (ctypes.c_int32,  lambda x:x.value,        lambda t,x:t(x)),
                      "UDINT" :      (ctypes.c_uint32, lambda x:x.value,        lambda t,x:t(x)),
                      "DWORD" :      (ctypes.c_uint32, lambda x:x.value,        lambda t,x:t(x)),
                      "LINT" :       (ctypes.c_int64,  lambda x:x.value,        lambda t,x:t(x)),
                      "ULINT" :      (ctypes.c_uint64, lambda x:x.value,        lambda t,x:t(x)),
                      "LWORD" :      (ctypes.c_uint64, lambda x:x.value,        lambda t,x:t(x)),
                      "REAL" :       (ctypes.c_float,  lambda x:x.value,        lambda t,x:t(x)),
                      "LREAL" :      (ctypes.c_double, lambda x:x.value,        lambda t,x:t(x)),
                      } 

    def SetTraceVariablesList(self, idxs):
        """
        Call ctype imported function to append 
        these indexes to registred variables in PLC debugger
        """
        if idxs:
            buff = ""
            # keep a copy of requested idx
            self._Idxs = idxs[:]
            for idx,iectype,force in idxs:
                idxstr = ctypes.string_at(
                          ctypes.pointer(
                           ctypes.c_uint32(length)),4)
                if force !=None:
                    c_type,unpack_func, pack_func = self.TypeTranslator.get(iectype, (None,None,None))
                    forcedsizestr = chr(ctypes.sizeof(c_type))
                    forcestr = ctypes.string_at(
                                ctypes.pointer(
                                 pack_func(c_type,force)),
                                 forced_type_size)
                    buff += idxstr + forced_type_size_str + forcestr
                else:
                    buff += idxstr + chr(0)
            data = self.HandleSerialTransaction(
                   SET_TRACE_VARIABLETransaction(buff))
        else:
            self._Idxs =  []

    def GetTraceVariables(self):
        """
        Return a list of variables, corresponding to the list of required idx
        """
        offset = 0
        strbuf = self.HandleSerialTransaction(
                                     GET_TRACE_VARIABLETransaction())
        size = len(strbuf) - 4
        if size > 0 and self.PLCStatus == "Started":
            tick = ctypes.cast(
                    ctypes.c_char_p(strbuf[:4]),
                    ctypes.POINTER(ctypes.c_int)).contents
            buffer = ctypes.cast(
                      ctypes.c_char_p(strbuf[4:]),
                      ctypes.c_void_p)
            for idx, iectype, forced in self._Idxs:
                cursor = ctypes.c_void_p(buffer.value + offset)
                c_type,unpack_func, pack_func = self.TypeTranslator.get(iectype, (None,None,None))
                if c_type is not None and offset < size:
                    res.append(unpack_func(ctypes.cast(cursor,
                                                       ctypes.POINTER(c_type)).contents))
                    offset += ctypes.sizeof(c_type)
                else:
                    #if c_type is None:
                        #PLCprint("Debug error - " + iectype + " not supported !")
                    #if offset >= size:
                        #PLCprint("Debug error - buffer too small !")
                    break
            if offset and offset == size:
                return self.PLCStatus, tick.value, res
            #PLCprint("Debug error - wrong buffer unpack !")
        return self.PLCStatus, None, None
<|MERGE_RESOLUTION|>--- conflicted
+++ resolved
@@ -32,21 +32,7 @@
                                          115200, #speed
                                          2)      #timeout
         self.HandleSerialTransaction(IDLETransaction())
-        
-<<<<<<< HEAD
-=======
-    def HandleSerialTransaction(self, transaction):
-        if self.SerialConnection is not None:
-            try:
-                self.PLCStatus, res = self.SerialConnection.HandleTransaction(transaction)
-                return res
-            except LPCProtoError,e:
-                self.pluginsroot.logger.write_error(str(e)+"\n")
-                self.SerialConnection = None
-                self.PLCStatus = "Disconnected"
-        return None
 
->>>>>>> 027cb323
     def StartPLC(self, debug=False):
         self.HandleSerialTransaction(STARTTransaction())
             
