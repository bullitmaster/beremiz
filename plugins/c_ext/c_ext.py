--- conflicted
+++ resolved
@@ -341,11 +341,7 @@
         cfile.write(text)
         cfile.close()
         
-<<<<<<< HEAD
-        matiec_flags = " -I%s"%os.path.abspath(self.GetPlugRoot().GetIECLibPath())
-=======
         matiec_flags = '"-I%s"'%os.path.abspath(self.GetPlugRoot().GetIECLibPath())
->>>>>>> 16d14c08
         
         return [(Gen_Cfile_path, str(self.CExtension.getCFLAGS() + matiec_flags))],str(self.CExtension.getLDFLAGS()),True
         
